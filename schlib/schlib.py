--- conflicted
+++ resolved
@@ -36,11 +36,7 @@
 
         else:
             if not os.path.isfile(self.filename):
-<<<<<<< HEAD
                 sys.stderr.write("'{fn}' does not exist\n".format(fn=self.filename))
-=======
-                sys.stderr.write('"{filename}" is not a valid .dcm file\n'.format(filename=self.filename))
->>>>>>> 231078a9
                 return
             else:
                 self.validFile = True
@@ -316,11 +312,7 @@
 
         else:
             if not os.path.isfile(self.filename):
-<<<<<<< HEAD
                 sys.stderr.write("'{fn}' does not exist\n".format(fn=self.filename))
-=======
-                sys.stderr.write('"{filename}" is not a valid .lib file\n'.format(filename=self.filename))
->>>>>>> 231078a9
                 return
             else:
                 self.validFile = True
